import rclpy
from rclpy.node import Node
from sensor_msgs.msg import LaserScan
from visualization_msgs.msg import Marker
import numpy as np
from sklearn.cluster import DBSCAN
import math

class LidarClusterNode(Node):
    def __init__(self):
        super().__init__('lidar_cluster_node')
        self.subscription = self.create_subscription(
            LaserScan,
            '/scan',
            self.scan_callback,
            10
        )
        self.marker_pub = self.create_publisher(Marker, '/clusters', 10)
        self.marker_id = 0
        self.angle_thresh = 70.0

    def scan_callback(self, msg):
        self.marker_id = 0  # reset marker ID for each scan

        angles = np.arange(msg.angle_min, msg.angle_max, msg.angle_increment)
        ranges = np.array(msg.ranges)

        valid = (ranges > msg.range_min) & (ranges < msg.range_max)
        angles = angles[valid]
        ranges = ranges[valid]

        xs = ranges * np.cos(angles)
        ys = ranges * np.sin(angles)
        points = np.stack((xs, ys), axis=1)

        if len(points) == 0:
            return

        # DBSCAN tuned for detecting ~12x12 cm robot
        clustering = DBSCAN(eps=0.07, min_samples=5).fit(points)
        # DBSCAN tuned for detecting ~12x12 cm robot
        clustering = DBSCAN(eps=0.07, min_samples=5).fit(points)
        labels = clustering.labels_

        unique_labels = set(labels)
        for label in unique_labels:
            if label == -1:
                continue  # noise

            cluster = points[labels == label]
            size = np.linalg.norm(cluster.max(axis=0) - cluster.min(axis=0))
            center = cluster.mean(axis=0)
            distance = np.linalg.norm(center)

            # Debug info
            self.get_logger().info(f"Cluster size: {size:.2f} m, Distance: {distance:.2f} m")

            # Debug info
            self.get_logger().info(f"Cluster size: {size:.2f} m, Distance: {distance:.2f} m")

            color = (0.0, 1.0, 0.0)  # green by default
<<<<<<< HEAD
            if 0.1 < size < 0.25 and distance < 3.0 and center[0] > 0:
=======
            angle = np.arctan2(center[1], center[0])
            if 0.1 < size < 0.25 and distance < 3.0 and center[0] > 0 and abs(angle) < np.radians(self.angle_thresh):
>>>>>>> 14dc5e3a
                self.get_logger().warn(">> Likely another robot nearby!")
                self.get_logger().info(f"Position -> x: {center[0]:.2f}, y: {center[1]:.2f}")
                color = (1.0, 0.0, 0.0)  # red
                self.publish_marker(center[0], center[1], size, color)
            else:
                self.publish_marker(center[0], center[1], 0.01, color)

    def publish_marker(self, x, y, size, color):
        marker = Marker()
        marker.header.frame_id = "laser"
        marker.header.stamp = self.get_clock().now().to_msg()
        marker.ns = "clusters"
        marker.id = self.marker_id
        self.marker_id += 1

        marker.type = Marker.SPHERE
        marker.action = Marker.ADD
        marker.pose.position.x = float(x)
        marker.pose.position.y = float(y)
        marker.pose.position.z = 0.1
        marker.pose.orientation.w = 1.0
        marker.scale.x = size
        marker.scale.y = size
        marker.scale.z = 0.1
        marker.color.r = color[0]
        marker.color.g = color[1]
        marker.color.b = color[2]
        marker.color.a = 0.8
        self.marker_pub.publish(marker)

def main():
    rclpy.init()
    node = LidarClusterNode()
    rclpy.spin(node)
    node.destroy_node()
    rclpy.shutdown()

if __name__ == '__main__':
    main()<|MERGE_RESOLUTION|>--- conflicted
+++ resolved
@@ -59,12 +59,8 @@
             self.get_logger().info(f"Cluster size: {size:.2f} m, Distance: {distance:.2f} m")
 
             color = (0.0, 1.0, 0.0)  # green by default
-<<<<<<< HEAD
-            if 0.1 < size < 0.25 and distance < 3.0 and center[0] > 0:
-=======
             angle = np.arctan2(center[1], center[0])
             if 0.1 < size < 0.25 and distance < 3.0 and center[0] > 0 and abs(angle) < np.radians(self.angle_thresh):
->>>>>>> 14dc5e3a
                 self.get_logger().warn(">> Likely another robot nearby!")
                 self.get_logger().info(f"Position -> x: {center[0]:.2f}, y: {center[1]:.2f}")
                 color = (1.0, 0.0, 0.0)  # red
