import rclpy
from rclpy.node import Node
from sensor_msgs.msg import LaserScan
from visualization_msgs.msg import Marker
import numpy as np
from sklearn.cluster import DBSCAN
import math

class LidarClusterNode(Node):
    def __init__(self):
        super().__init__('lidar_cluster_node')
        self.subscription = self.create_subscription(
            LaserScan,
            '/scan',
            self.scan_callback,
            10
        )
        self.marker_pub = self.create_publisher(Marker, '/clusters', 10)
        self.marker_id = 0
        self.angle_thresh = 70.0

    def scan_callback(self, msg):
        self.marker_id = 0  # reset marker ID for each scan

        angles = np.arange(msg.angle_min, msg.angle_max, msg.angle_increment)
        ranges = np.array(msg.ranges)

        valid = (ranges > msg.range_min) & (ranges < msg.range_max)
        angles = angles[valid]
        ranges = ranges[valid]

        xs = ranges * np.cos(angles)
        ys = ranges * np.sin(angles)
        points = np.stack((xs, ys), axis=1)

        if len(points) == 0:
            return

        # DBSCAN tuned for detecting ~12x12 cm robot
        clustering = DBSCAN(eps=0.07, min_samples=5).fit(points)
        labels = clustering.labels_

        unique_labels = set(labels)
        for label in unique_labels:
            if label == -1:
                continue  # noise

            cluster = points[labels == label]
            size = np.linalg.norm(cluster.max(axis=0) - cluster.min(axis=0))
            center = cluster.mean(axis=0)
            distance = np.linalg.norm(center)

            # Debug info
            self.get_logger().info(f"Cluster size: {size:.2f} m, Distance: {distance:.2f} m")

            color = (0.0, 1.0, 0.0)  # green by default
<<<<<<< HEAD
            if 0.1 < size < 0.25 and distance < 3.0:
=======
            angle = np.arctan2(center[1], center[0])
            if 0.1 < size < 0.25 and distance < 3.0 and center[0] > 0 and abs(angle) < np.radians(self.angle_thresh):
>>>>>>> eacf13f3
                self.get_logger().warn(">> Likely another robot nearby!")
                self.get_logger().info(f"Position -> x: {center[0]:.2f}, y: {center[1]:.2f}")
                color = (1.0, 0.0, 0.0)  # red
                self.publish_marker(center[0], center[1], size, color)
            else:
                self.publish_marker(center[0], center[1], 0.01, color)

    def publish_marker(self, x, y, size, color):
        marker = Marker()
        marker.header.frame_id = "ego_racecar/laser"
        marker.header.stamp = self.get_clock().now().to_msg()
        marker.ns = "clusters"
        marker.id = self.marker_id
        self.marker_id += 1

        marker.type = Marker.SPHERE
        marker.action = Marker.ADD
        marker.pose.position.x = float(x)
        marker.pose.position.y = float(y)
        marker.pose.position.z = 0.1
        marker.pose.orientation.w = 1.0
        marker.scale.x = size
        marker.scale.y = size
        marker.scale.z = 0.1
        marker.color.r = color[0]
        marker.color.g = color[1]
        marker.color.b = color[2]
        marker.color.a = 0.8
        self.marker_pub.publish(marker)

def main():
    rclpy.init()
    node = LidarClusterNode()
    rclpy.spin(node)
    node.destroy_node()
    rclpy.shutdown()

if __name__ == '__main__':
    main()<|MERGE_RESOLUTION|>--- conflicted
+++ resolved
@@ -38,6 +38,8 @@
 
         # DBSCAN tuned for detecting ~12x12 cm robot
         clustering = DBSCAN(eps=0.07, min_samples=5).fit(points)
+        # DBSCAN tuned for detecting ~12x12 cm robot
+        clustering = DBSCAN(eps=0.07, min_samples=5).fit(points)
         labels = clustering.labels_
 
         unique_labels = set(labels)
@@ -53,13 +55,12 @@
             # Debug info
             self.get_logger().info(f"Cluster size: {size:.2f} m, Distance: {distance:.2f} m")
 
+            # Debug info
+            self.get_logger().info(f"Cluster size: {size:.2f} m, Distance: {distance:.2f} m")
+
             color = (0.0, 1.0, 0.0)  # green by default
-<<<<<<< HEAD
-            if 0.1 < size < 0.25 and distance < 3.0:
-=======
             angle = np.arctan2(center[1], center[0])
             if 0.1 < size < 0.25 and distance < 3.0 and center[0] > 0 and abs(angle) < np.radians(self.angle_thresh):
->>>>>>> eacf13f3
                 self.get_logger().warn(">> Likely another robot nearby!")
                 self.get_logger().info(f"Position -> x: {center[0]:.2f}, y: {center[1]:.2f}")
                 color = (1.0, 0.0, 0.0)  # red
